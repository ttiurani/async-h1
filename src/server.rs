--- conflicted
+++ resolved
@@ -136,6 +136,10 @@
         } else {
             std::io::Write::write_fmt(&mut head, format_args!("Transfer-Encoding: chunked\r\n"))?;
         }
+      
+      
+        let date = fmt_http_date(std::time::SystemTime::now());
+        std::io::Write::write_fmt(&mut buf, format_args!("Date: {}\r\n", date))?;
 
         for (header, value) in self.res.headers().iter() {
             std::io::Write::write_fmt(
@@ -343,40 +347,6 @@
     }
 }
 
-<<<<<<< HEAD
-=======
-/// Encode an HTTP request on the server.
-// TODO: return a reader in the response
-pub async fn encode(res: Response) -> io::Result<Encoder> {
-    let mut buf: Vec<u8> = vec![];
-
-    let reason = res.status().canonical_reason();
-    let status = res.status();
-    std::io::Write::write_fmt(&mut buf, format_args!("HTTP/1.1 {} {}\r\n", status, reason))?;
-
-    // If the body isn't streaming, we can set the content-length ahead of time. Else we need to
-    // send all items in chunks.
-    if let Some(len) = res.len() {
-        std::io::Write::write_fmt(&mut buf, format_args!("Content-Length: {}\r\n", len))?;
-    } else {
-        std::io::Write::write_fmt(&mut buf, format_args!("Transfer-Encoding: chunked\r\n"))?;
-        panic!("chunked encoding is not implemented yet");
-        // See: https://developer.mozilla.org/en-US/docs/Web/HTTP/Headers/Transfer-Encoding
-        //      https://developer.mozilla.org/en-US/docs/Web/HTTP/Headers/Trailer
-    }
-
-    let date = fmt_http_date(std::time::SystemTime::now());
-    std::io::Write::write_fmt(&mut buf, format_args!("Date: {}\r\n", date))?;
-
-    for (header, value) in res.headers().iter() {
-        std::io::Write::write_fmt(&mut buf, format_args!("{}: {}\r\n", header.as_str(), value))?
-    }
-
-    std::io::Write::write_fmt(&mut buf, format_args!("\r\n"))?;
-    Ok(Encoder::new(buf, res))
-}
-
->>>>>>> c6872670
 /// The number returned from httparse when the request is HTTP 1.1
 const HTTP_1_1_VERSION: u8 = 1;
 
